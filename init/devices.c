--- conflicted
+++ resolved
@@ -138,14 +138,10 @@
     { "/dev/qmi0",          0640,   AID_RADIO,      AID_RADIO,      0 },
     { "/dev/qmi1",          0640,   AID_RADIO,      AID_RADIO,      0 },
     { "/dev/qmi2",          0640,   AID_RADIO,      AID_RADIO,      0 },
-<<<<<<< HEAD
         /* CDMA radio interface MUX */
     { "/dev/ts0710mux",     0640,   AID_RADIO,      AID_RADIO,      1 },
-    { "/dev/tun",           0640,   AID_VPN  ,      AID_VPN,        0 },
-=======
     { "/dev/ppp",           0660,   AID_RADIO,      AID_VPN,        0 },
     { "/dev/tun",           0640,   AID_VPN,        AID_VPN,        0 },
->>>>>>> abb08550
     { NULL, 0, 0, 0, 0 },
 };
 
